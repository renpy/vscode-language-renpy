--- conflicted
+++ resolved
@@ -7,12 +7,8 @@
 
 Feel free to [contribute](https://github.com/renpy/vscode-language-renpy/blob/master/Contributing.md), fork this and send a pull request. :smile:
 
-<<<<<<< HEAD
-## Building 
-=======
 ## Building
 
->>>>>>> 887148ff
 To build and run the extension locally, see [this section](https://github.com/renpy/vscode-language-renpy/blob/master/Contributing.md#how-to-contribute) on the contributing page.
 
 ## Features
