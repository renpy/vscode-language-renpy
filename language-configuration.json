{
  "comments": {
    // symbol used for single line comment. Remove this entry if your language does not support line comments
    "lineComment": "#",
    "blockComment": ["\"\"\"", "\"\"\""]
  },
  // symbols used as brackets
  "brackets": [
    ["{", "}"],
    ["[", "]"],
    ["(", ")"]
  ],
  // symbols that are auto closed when typing
  "autoClosingPairs": [
    { "open": "{", "close": "}" },
    { "open": "[", "close": "]" },
    { "open": "(", "close": ")" },

    { "open": "\"", "close": "\"", "notIn": ["string"] },
    { "open": "r\"", "close": "\"", "notIn": ["string", "comment"] },
    { "open": "R\"", "close": "\"", "notIn": ["string", "comment"] },
    { "open": "u\"", "close": "\"", "notIn": ["string", "comment"] },
    { "open": "U\"", "close": "\"", "notIn": ["string", "comment"] },
    { "open": "f\"", "close": "\"", "notIn": ["string", "comment"] },
    { "open": "F\"", "close": "\"", "notIn": ["string", "comment"] },
    { "open": "b\"", "close": "\"", "notIn": ["string", "comment"] },
    { "open": "B\"", "close": "\"", "notIn": ["string", "comment"] },

    { "open": "'", "close": "'", "notIn": ["string", "comment"] },
    { "open": "r'", "close": "'", "notIn": ["string", "comment"] },
    { "open": "R'", "close": "'", "notIn": ["string", "comment"] },
    { "open": "u'", "close": "'", "notIn": ["string", "comment"] },
    { "open": "U'", "close": "'", "notIn": ["string", "comment"] },
    { "open": "f'", "close": "'", "notIn": ["string", "comment"] },
    { "open": "F'", "close": "'", "notIn": ["string", "comment"] },
    { "open": "b'", "close": "'", "notIn": ["string", "comment"] },
    { "open": "B'", "close": "'", "notIn": ["string", "comment"] },

    { "open": "`", "close": "`", "notIn": ["string", "comment"] },

    { "open": "\"\"\"", "close": "\"\"\"", "notIn": ["string"] }
  ],
  // symbols that that can be used to surround a selection
  "surroundingPairs": [
    ["{", "}"],
    ["[", "]"],
    ["(", ")"],
    ["\"", "\""],
    ["'", "'"],
    ["`", "`"],
    ["\"\"\"", "\"\"\""]
  ],
  "folding": {
    "offSide": true,
    "markers": {
      "start": "^[ \\t]*#[ \\t]*region\\b",
      "end": "^[ \\t]*#[ \\t]*endregion\\b"
    }
  },
  "onEnterRules": [
    // Renpy keywords
    {
      "beforeText": "^[ \\t]*(?:image|init|label|menu|python|scene|screen|transform)\\b.*?:[ \\t]*$",
      "action": { "indent": "indent" }
    },
    // Outdent keywords
    {
<<<<<<< HEAD
      "beforeText": "^[ \\t]*(?:pass|return|repeat)\\b.*?$",
=======
      "beforeText": "^[ \\t]*(?:pass|return)\\b.*?$",
>>>>>>> 60495022
      "action": { "indent": "outdent" }
    },
    // For menu's
    {
      "beforeText": "^[ \\t]+(?:\".*?\"|\\'.*?\\').*?:[ \\t]*$",
      "action": { "indent": "indent" }
    },
    // Python code
    {
      "beforeText": "^[ \\t]*(?:class|def|for|if|elif|else|while|try|with|finally|except|async)\\b.*?:[ \\t]*$",
      "action": { "indent": "indent" }
    }
  ]
}<|MERGE_RESOLUTION|>--- conflicted
+++ resolved
@@ -65,11 +65,7 @@
     },
     // Outdent keywords
     {
-<<<<<<< HEAD
       "beforeText": "^[ \\t]*(?:pass|return|repeat)\\b.*?$",
-=======
-      "beforeText": "^[ \\t]*(?:pass|return)\\b.*?$",
->>>>>>> 60495022
       "action": { "indent": "outdent" }
     },
     // For menu's
