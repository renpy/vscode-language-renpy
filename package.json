{
  "name": "languague-renpy",
  "displayName": "Ren'Py Language",
  "description": "Adds rich support for the Ren'Py programming language to Visual Studio Code.",
  "version": "2.1.7",
  "publisher": "LuqueDaniel",
  "license": "MIT",
  "homepage": "https://github.com/LuqueDaniel/vscode-language-renpy",
  "repository": {
    "type": "git",
    "url": "https://github.com/LuqueDaniel/vscode-language-renpy"
  },
  "bugs": {
    "url": "https://github.com/LuqueDaniel/vscode-language-renpy/issues"
  },
  "icon": "icon.png",
  "galleryBanner": {
    "color": "#734675",
    "theme": "dark"
  },
  "keywords": [
    "python",
    "renpy"
  ],
  "categories": [
    "Programming Languages",
    "Snippets"
  ],
  "engines": {
    "vscode": "^1.67.2"
  },
  "capabilities": {
    "untrustedWorkspaces": {
      "supported": true
    }
  },
  "activationEvents": [
    "onLanguage:renpy",
    "workspaceContains:**/*.rpy"
  ],
  "main": "./dist/extension",
  "browser": "./dist/extension.js",
  "contributes": {
    "languages": [
      {
        "id": "renpy",
        "aliases": [
          "Ren'Py",
          "renpy"
        ],
        "extensions": [
          ".rpy",
          ".rpym",
          ".rpymc",
          ".rpyc"
        ],
        "configuration": "./language-configuration.json",
        "firstLine": "^#!\\s*/?.*\\brenpy\\b",
        "icon": {
          "light": "./renpy.svg",
          "dark": "./renpy.svg"
        }
      }
    ],
    "grammars": [
      {
        "language": "renpy",
        "scopeName": "source.renpy",
        "path": "./syntaxes/renpy.tmLanguage.json"
      },
      {
        "scopeName": "source.renpy.python",
        "path": "./syntaxes/renpy.python.tmLanguage.json"
      },
      {
        "scopeName": "source.renpy.atl",
        "path": "./syntaxes/renpy.atl.tmLanguage.json"
      }
    ],
    "snippets": [
      {
        "language": "renpy",
        "path": "./snippets/snippets.json"
      }
    ],
    "commands": [
      {
        "command": "renpy.refreshNavigationData",
        "title": "Renpy: Refresh Ren'Py Navigation Data"
      },
      {
        "command": "renpy.compileNavigationData",
        "title": "Renpy: Compile Ren'Py Navigation Data"
      },
      {
        "command": "renpy.refreshDiagnostics",
        "title": "Renpy: Refresh Ren'Py diagnostics for the active editor window"
      },
      {
<<<<<<< HEAD
        "command": "renpy.toggleTokenDebugView",
        "title": "Renpy: Toggle token debug visualization"
      },
      {
=======
>>>>>>> 9f1f558a
        "command": "renpy.migrateOldFiles",
        "title": "Renpy: Cleanup unused compiled Ren'Py source files"
      },
      {
        "command": "renpy.runCommand",
        "title": "Renpy: Run Project",
        "category": "Run",
        "icon": "$(play)"
      }
    ],
    "configuration": [
      {
        "title": "Ren'Py",
        "properties": {
          "renpy.excludeCompiledFilesFromWorkspace": {
            "type": "boolean",
            "default": true,
            "description": "Exclude *.rpyc, *.rpa, *.rpymc files and the cache/ folder from the workspace explorer. (This will add a .vscode settings file to your workspace)"
          },
          "renpy.watchFoldersForChanges": {
            "type": "boolean",
            "default": false,
            "description": "Watch resource folders, such as images and audio, for file changes. (This may not be fully supported on all platforms.)"
          },
          "renpy.showAutomaticImagesInCompletion": {
            "type": "boolean",
            "default": true,
            "description": "Show Automatic Images in the displayable auto-completion list. If not checked (false), only images defined in the script will be shown. If checked (true), both script-defined images and images detected in the images folders will be shown."
          },
          "renpy.warnOnObsoleteMethods": {
            "type": "boolean",
            "default": true,
            "description": "Enable obsolete method warnings. If checked (true), obsolete methods (e.g., im.Crop) will be marked with a warning in the editor."
          },
          "renpy.warnOnUndefinedPersistents": {
            "type": "boolean",
            "default": true,
            "description": "Enable undefined persistent warnings. If checked (true), persistent variables will be marked with a warning in the editor if they haven't been defaulted/defined."
          },
          "renpy.warnOnUndefinedStoreVariables": {
            "type": "boolean",
            "default": true,
            "description": "Enable undefined store variable warnings. If checked (true), store variables will be marked with a warning in the editor if they haven't been defaulted/defined."
          },
          "renpy.warnOnReservedVariableNames": {
            "type": "boolean",
            "default": true,
            "description": "Enable reserved variable warnings. If checked (true), variables will be marked with an error in the editor if they are in the list of names reserved by Python."
          },
          "renpy.warnOnInvalidVariableNames": {
            "type": "boolean",
            "default": true,
            "description": "Enable invalid variable errors. Variables must begin with a letter or number. They may contain a '_' but may not begin with '_'. If set to true, variables will be flagged in the editor if they do not meet Ren'Py's specifications."
          },
          "renpy.warnOnIndentationAndSpacingIssues": {
            "type": "string",
            "default": "Error",
            "enum": [
              "Error",
              "Warning",
              "Disabled"
            ],
            "enumDescriptions": [
              "Display indentation issues as errors",
              "Display indentation issues as warnings",
              "Ignore indentation issues"
            ],
            "description": "Enable indentation and inconsistent spacing checks. If set to Error or Warning, tab characters and inconsistent indentation spacing will be marked in the editor. If set to Disabled, indentation issues will be ignored."
          },
          "renpy.warnOnInvalidFilenameIssues": {
            "type": "string",
            "default": "Error",
            "enum": [
              "Error",
              "Warning",
              "Disabled"
            ],
            "enumDescriptions": [
              "Display filename issues as errors",
              "Display filename issues as warnings",
              "Ignore filename issues"
            ],
            "description": "Enable filename checks. Filenames must begin with a letter or number, and may not begin with '00', as Ren'Py uses such files for its own purposes. If set to Error or Warning, documents will be marked in the editor if the document filename does not meet Ren'Py's specifications. If set to Disabled, filename issues will be ignored."
          }
        }
      }
    ]
  },
  "scripts": {
<<<<<<< HEAD
    "vscode:prepublish": "npm run package",
    "package": "webpack --mode production --devtool hidden-source-map",
    "watch": "webpack --mode development --watch",
    "watch-release": "webpack --mode production --watch",
    "test-compile": "tsc -p ./",
    "test": "npm run test-compile && node ./node_modules/vscode/bin/test",
=======
    "vscode:prepublish": "npm run compile",
    "compile": "tsc -p ./",
    "watch": "tsc -watch -p ./",
    "test": "npm run compile && node ./node_modules/vscode/bin/test",
>>>>>>> 9f1f558a
    "lint": "eslint -c .eslintrc.json --ext .ts ./src/",
    "vsce-package": "vsce package -o languague-renpy.vsix",
    "format-check": "prettier --check 'src/**/*.ts' '.github/**/*.yml'"
  },
  "devDependencies": {
    "@types/mocha": "^9.1.1",
    "@types/node": "^18.13.0",
    "@types/vscode": "^1.67.2",
    "@types/webpack": "^5.28.0",
    "@typescript-eslint/eslint-plugin": "^5.52.0",
    "@typescript-eslint/parser": "^5.52.0",
    "copy-webpack-plugin": "^11.0.0",
    "eslint": "^8.33.0",
    "eslint-plugin-import": "^2.27.5",
    "fork-ts-checker-webpack-plugin": "^7.2.11",
    "node-polyfill-webpack-plugin": "^1.1.4",
    "ts-loader": "^9.3.0",
    "ts-node": "^10.8.0",
    "typescript": "^4.8.4",
    "vscode-test": "^1.6.1",
<<<<<<< HEAD
    "webpack": "^5.72.1",
    "webpack-cli": "^4.9.2",
    "vsce": "^2.9.2",
    "prettier": "^2.7.1"
=======
    "prettier": "^2.7.1",
    "@vscode/vsce": "^2.15.0"
>>>>>>> 9f1f558a
  }
}<|MERGE_RESOLUTION|>--- conflicted
+++ resolved
@@ -97,13 +97,10 @@
         "title": "Renpy: Refresh Ren'Py diagnostics for the active editor window"
       },
       {
-<<<<<<< HEAD
         "command": "renpy.toggleTokenDebugView",
         "title": "Renpy: Toggle token debug visualization"
       },
       {
-=======
->>>>>>> 9f1f558a
         "command": "renpy.migrateOldFiles",
         "title": "Renpy: Cleanup unused compiled Ren'Py source files"
       },
@@ -193,19 +190,12 @@
     ]
   },
   "scripts": {
-<<<<<<< HEAD
     "vscode:prepublish": "npm run package",
     "package": "webpack --mode production --devtool hidden-source-map",
     "watch": "webpack --mode development --watch",
     "watch-release": "webpack --mode production --watch",
     "test-compile": "tsc -p ./",
     "test": "npm run test-compile && node ./node_modules/vscode/bin/test",
-=======
-    "vscode:prepublish": "npm run compile",
-    "compile": "tsc -p ./",
-    "watch": "tsc -watch -p ./",
-    "test": "npm run compile && node ./node_modules/vscode/bin/test",
->>>>>>> 9f1f558a
     "lint": "eslint -c .eslintrc.json --ext .ts ./src/",
     "vsce-package": "vsce package -o languague-renpy.vsix",
     "format-check": "prettier --check 'src/**/*.ts' '.github/**/*.yml'"
@@ -226,14 +216,10 @@
     "ts-node": "^10.8.0",
     "typescript": "^4.8.4",
     "vscode-test": "^1.6.1",
-<<<<<<< HEAD
     "webpack": "^5.72.1",
     "webpack-cli": "^4.9.2",
     "vsce": "^2.9.2",
-    "prettier": "^2.7.1"
-=======
     "prettier": "^2.7.1",
     "@vscode/vsce": "^2.15.0"
->>>>>>> 9f1f558a
   }
 }