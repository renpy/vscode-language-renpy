--- conflicted
+++ resolved
@@ -1,13 +1,8 @@
 // Color conversion methods for Color provider
-<<<<<<< HEAD
-import { Color, ColorInformation, ColorPresentation, Range, TextDocument, TextEdit } from "vscode";
+import { CancellationToken, Color, ColorInformation, ColorPresentation, DocumentColorProvider, Range, TextDocument, TextEdit } from "vscode";
 import { injectCustomTextmateTokens, TextMateRule } from "./decorator";
 import { ConstantTokenType } from "./tokenizer/renpy.tokens";
 import { tokenizeDocument } from "./tokenizer/tokenizer";
-=======
-"use strict";
-
-import { CancellationToken, Color, ColorInformation, ColorPresentation, DocumentColorProvider, Range, TextDocument, TextEdit } from "vscode";
 
 export class RenpyColorProvider implements DocumentColorProvider {
     public provideDocumentColors(document: TextDocument, token: CancellationToken): Thenable<ColorInformation[]> {
@@ -17,20 +12,15 @@
         return getColorPresentations(color, context.document, context.range);
     }
 }
->>>>>>> 7fab9218
 
 /**
  * Finds all colors in the given document and returns their ranges and color
  * @param document - the TextDocument to search
  * @returns - Thenable<ColorInformation[]> - an array that provides a range and color for each match
  */
-<<<<<<< HEAD
-export function getColorInformation(document: TextDocument): ColorInformation[] {
+export function getColorInformation(document: TextDocument): Thenable<ColorInformation[]> {
     injectCustomColorStyles(document);
 
-=======
-export function getColorInformation(document: TextDocument): Thenable<ColorInformation[]> {
->>>>>>> 7fab9218
     // find all colors in the document
     const colors: ColorInformation[] = [];
     for (let i = 0; i < document.lineCount; ++i) {
