--- conflicted
+++ resolved
@@ -1,11 +1,7 @@
 // Diagnostics (warnings and errors)
-<<<<<<< HEAD
 "use strict";
 
 import { commands, Diagnostic, DiagnosticCollection, DiagnosticSeverity, Disposable, ExtensionContext, FileType, languages, Range, TextDocument, Uri, window, workspace } from "vscode";
-=======
-import { Diagnostic, DiagnosticCollection, DiagnosticSeverity, ExtensionContext, Range, TextDocument, window, workspace } from "vscode";
->>>>>>> 914bcadd
 import { NavigationData } from "./navigation-data";
 import { getAllOpenTabInputTextUri } from "./utilities/functions";
 import { extractFilename } from "./workspace";
@@ -169,7 +165,7 @@
                     const diagnostic = new Diagnostic(
                         range,
                         `Inconsistent spacing detected (${indention} given, expected a multiple of ${firstIndentation}). Indentation must consist only of spaces in Ren'Py scripts. Each indentation level must consist of the same number of spaces. (4 spaces is strongly recommended.)`,
-                        severity,
+                        severity
                     );
                     diagnostics.push(diagnostic);
                 }
@@ -213,7 +209,6 @@
     });
 }
 
-<<<<<<< HEAD
 function diagnoseFromUri(uri: Uri, diagnosticCollection: DiagnosticCollection) {
     workspace.fs.stat(uri).then((stat) => {
         if (stat.type === FileType.File) {
@@ -221,15 +216,6 @@
         }
     });
 }
-=======
-    context.subscriptions.push(
-        window.onDidChangeActiveTextEditor((editor) => {
-            if (editor) {
-                refreshDiagnostics(editor.document, diagnostics);
-            }
-        }),
-    );
->>>>>>> 914bcadd
 
 function onDeleteFromWorkspace(uri: Uri, diagnosticCollection: DiagnosticCollection) {
     diagnosticCollection.forEach((diagnosticUri) => {
